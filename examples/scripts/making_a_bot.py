"""
Example code to remove leading and trailing whitespace from Edition titles

This script would be called from the command line like so:
$ python making_a_bot.py --file=~/ol_dump_2020-07.txt.gz --limit=1 --dry-run=True

NOTE: This script assumes the entire OpenLibrary dump is the file argument, but it is almost always faster to pass a grep-filtered dump instead.
You can obtain dumps from https://openlibrary.org/developers/dumps
"""

import copy
import gzip

from olclient.bots import AbstractBotJob


class TrimTitleJob(AbstractBotJob):
    @staticmethod
    def needs_trim(
        edition_title: str,
    ) -> bool:  # it's good practice to make a check method for the pattern you're looking for
        """Returns True if Edition title needs to have whitespace removed. Return false otherwise"""
        return edition_title.strip() != edition_title

    def run(self) -> None:  # overwrite the AbstractBotJob run method
        """Strip leading and trailing whitespace from edition titles"""
        self.dry_run_declaration()

        comment = 'trim whitespace'
        with gzip.open(self.args.file, 'rb') as fin:
            for row in fin:
                # extract info from the dump file and check it
                row, json_data = self.process_row(row)
                if json_data['type']['key'] != '/type/edition':
                    continue  # this can be done faster with a grep filter, but for this example we'll do it here
                if not self.needs_trim(json_data['title']):
                    continue

                # the database may have changed since the dump was created, so call the OpenLibrary API and check again
                olid = json_data['key'].split('/')[-1]
                edition = self.ol.Edition.get(olid)
                if edition.type['key'] != '/type/edition':
                    continue  # skip deleted editions
                if not self.needs_trim(edition.title):
                    continue

                # this edition needs editing, so fix it
                old_title = copy.deepcopy(edition.title)
                edition.title = edition.title.strip()
                # don't forget to log modifications!
                self.logger.info('\t'.join([olid, old_title, edition.title]))
                self.save(lambda: edition.save(comment=comment))


<<<<<<< HEAD
if __name__ == '__main__':
=======
if __name__ == "__main__":
>>>>>>> a346cda2
    job = TrimTitleJob()

    try:
        job.run()
    except Exception as e:
        job.logger.exception("")
        raise e<|MERGE_RESOLUTION|>--- conflicted
+++ resolved
@@ -52,11 +52,7 @@
                 self.save(lambda: edition.save(comment=comment))
 
 
-<<<<<<< HEAD
-if __name__ == '__main__':
-=======
 if __name__ == "__main__":
->>>>>>> a346cda2
     job = TrimTitleJob()
 
     try:
